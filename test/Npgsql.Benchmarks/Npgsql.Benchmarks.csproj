--- conflicted
+++ resolved
@@ -11,12 +11,8 @@
   </PropertyGroup>
 
   <ItemGroup>
-<<<<<<< HEAD
-    <PackageReference Include="BenchmarkDotNet" Version="0.10.8" />
-=======
     <PackageReference Include="BenchmarkDotNet" Version="0.10.14" />
     <PackageReference Include="System.Data.SqlClient" Version="4.5.0-rc1" />
->>>>>>> ae62fd5a
   </ItemGroup>
 
   <ItemGroup>
@@ -24,15 +20,7 @@
   </ItemGroup>
 
   <ItemGroup Condition=" '$(TargetFramework)' == 'net46' ">
-<<<<<<< HEAD
-    <PackageReference Include="BenchmarkDotNet.Diagnostics.Windows" Version="0.10.8" />
-  </ItemGroup>
-
-  <ItemGroup Condition=" '$(TargetFramework)' == 'netcoreapp1.1' ">
-    <PackageReference Include="System.Data.SqlClient" Version="4.3.0" />
-=======
     <PackageReference Include="BenchmarkDotNet.Diagnostics.Windows" Version="0.10.12" />
->>>>>>> ae62fd5a
   </ItemGroup>
 
 </Project>